--- conflicted
+++ resolved
@@ -43,26 +43,9 @@
      * Mock plugin for the {@link DateScriptMocks.ExtractFieldScript} and {@link DateScriptMocks.PlusOneMonthScript}
      */
     public static class DateScriptsMockPlugin extends Plugin implements ScriptPlugin {
-
-<<<<<<< HEAD
-        public void onModule(ScriptModule module) {
-            module.registerScript(ExtractFieldScript.NAME, ExtractFieldScriptFactory.class);
-            module.registerScript(PlusOneMonthScript.NAME, PlusOneMonthScriptFactory.class);
-=======
-        @Override
-        public String name() {
-            return "DateScriptMocks";
-        }
-
-        @Override
-        public String description() {
-            return "A mock script plugin.";
-        }
-
         @Override
         public List<NativeScriptFactory> getNativeScripts() {
             return Arrays.asList(new ExtractFieldScriptFactory(), new PlusOneMonthScriptFactory());
->>>>>>> ccad99fb
         }
     }
 
