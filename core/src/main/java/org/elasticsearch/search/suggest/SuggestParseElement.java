/*
 * Licensed to Elasticsearch under one or more contributor
 * license agreements. See the NOTICE file distributed with
 * this work for additional information regarding copyright
 * ownership. Elasticsearch licenses this file to you under
 * the Apache License, Version 2.0 (the "License"); you may
 * not use this file except in compliance with the License.
 * You may obtain a copy of the License at
 *
 *    http://www.apache.org/licenses/LICENSE-2.0
 *
 * Unless required by applicable law or agreed to in writing,
 * software distributed under the License is distributed on an
 * "AS IS" BASIS, WITHOUT WARRANTIES OR CONDITIONS OF ANY
 * KIND, either express or implied.  See the License for the
 * specific language governing permissions and limitations
 * under the License.
 */
package org.elasticsearch.search.suggest;

import org.apache.lucene.util.BytesRef;
import org.elasticsearch.common.HasContextAndHeaders;
import org.elasticsearch.common.inject.Inject;
import org.elasticsearch.common.xcontent.XContentParser;
import org.elasticsearch.index.fielddata.IndexFieldDataService;
import org.elasticsearch.index.mapper.MapperService;
import org.elasticsearch.index.query.IndexQueryParserService;
import org.elasticsearch.search.SearchParseElement;
import org.elasticsearch.search.internal.SearchContext;
import org.elasticsearch.search.suggest.SuggestionSearchContext.SuggestionContext;
import org.elasticsearch.search.suggest.completion.CompletionSuggestParser;
import org.elasticsearch.search.suggest.completion.old.CompletionSuggester;

import java.io.IOException;
import java.util.Map;

import static com.google.common.collect.Maps.newHashMap;

/**
 *
 */
public final class SuggestParseElement implements SearchParseElement {
    private Suggesters suggesters;

    @Inject
    public SuggestParseElement(Suggesters suggesters) {
        this.suggesters = suggesters;
    }

    @Override
    public void parse(XContentParser parser, SearchContext context) throws Exception {
<<<<<<< HEAD
        SuggestionSearchContext suggestionSearchContext = parseInternal(parser, context.mapperService(), context.queryParserService(), context.fieldData(), context.shardTarget().index(), context.shardTarget().shardId());
        context.suggest(suggestionSearchContext);
    }

    public SuggestionSearchContext parseInternal(XContentParser parser, MapperService mapperService, IndexQueryParserService queryParserService, IndexFieldDataService fieldDataService, String index, int shardId) throws IOException {
=======
        SuggestionSearchContext suggestionSearchContext = parseInternal(parser, context.mapperService(), context.queryParserService(),
                context.shardTarget().index(), context.shardTarget().shardId(), context);
        context.suggest(suggestionSearchContext);
    }

    public SuggestionSearchContext parseInternal(XContentParser parser, MapperService mapperService,
            IndexQueryParserService queryParserService, String index, int shardId, HasContextAndHeaders headersContext) throws IOException {
>>>>>>> 41e10df2
        SuggestionSearchContext suggestionSearchContext = new SuggestionSearchContext();

        BytesRef globalText = null;
        String fieldName = null;
        Map<String, SuggestionContext> suggestionContexts = newHashMap();

        XContentParser.Token token;
        while ((token = parser.nextToken()) != XContentParser.Token.END_OBJECT) {
            if (token == XContentParser.Token.FIELD_NAME) {
                fieldName = parser.currentName();
            } else if (token.isValue()) {
                if ("text".equals(fieldName)) {
                    globalText = parser.utf8Bytes();
                } else {
                    throw new IllegalArgumentException("[suggest] does not support [" + fieldName + "]");
                }
            } else if (token == XContentParser.Token.START_OBJECT) {
                String suggestionName = fieldName;
                BytesRef suggestText = null;
                BytesRef prefix = null;
                BytesRef regex = null;
                SuggestionContext suggestionContext = null;

                while ((token = parser.nextToken()) != XContentParser.Token.END_OBJECT) {
                    if (token == XContentParser.Token.FIELD_NAME) {
                        fieldName = parser.currentName();
                    } else if (token.isValue()) {
                        if ("text".equals(fieldName)) {
                            suggestText = parser.utf8Bytes();
                        } else if ("prefix".equals(fieldName)) {
                            prefix = parser.utf8Bytes();
                        } else if ("regex".equals(fieldName)) {
                            regex = parser.utf8Bytes();
                        } else {
                            throw new IllegalArgumentException("[suggest] does not support [" + fieldName + "]");
                        }
                    } else if (token == XContentParser.Token.START_OBJECT) {
                        if (suggestionName == null) {
                            throw new IllegalArgumentException("Suggestion must have name");
                        }
                        if (suggesters.get(fieldName) == null) {
                            throw new IllegalArgumentException("Suggester[" + fieldName + "] not supported");
                        }
                        final SuggestContextParser contextParser = suggesters.get(fieldName).getContextParser();
<<<<<<< HEAD
                        if (contextParser instanceof CompletionSuggestParser) {
                            ((CompletionSuggestParser) contextParser).setOldCompletionSuggester(((CompletionSuggester) suggesters.get("completion_old")));
                        }
                        suggestionContext = contextParser.parse(parser, mapperService, queryParserService, fieldDataService);
=======
                        suggestionContext = contextParser.parse(parser, mapperService, queryParserService, headersContext);
>>>>>>> 41e10df2
                    }
                }
                if (suggestionContext != null) {
                    if (suggestText != null && prefix == null) {
                        suggestionContext.setPrefix(suggestText);
                        suggestionContext.setText(suggestText);
                    } else if (suggestText == null && prefix != null) {
                        suggestionContext.setPrefix(prefix);
                        suggestionContext.setText(prefix);
                    } else if (regex != null) {
                        suggestionContext.setRegex(regex);
                        suggestionContext.setText(regex);
                    }
                    suggestionContexts.put(suggestionName, suggestionContext);
                }

            }
        }

        for (Map.Entry<String, SuggestionContext> entry : suggestionContexts.entrySet()) {
            String suggestionName = entry.getKey();
            SuggestionContext suggestionContext = entry.getValue();

            suggestionContext.setShard(shardId);
            suggestionContext.setIndex(index);
            SuggestUtils.verifySuggestion(mapperService, globalText, suggestionContext);
            suggestionSearchContext.addSuggestion(suggestionName, suggestionContext);
        }

        return suggestionSearchContext;
    }
}<|MERGE_RESOLUTION|>--- conflicted
+++ resolved
@@ -49,21 +49,13 @@
 
     @Override
     public void parse(XContentParser parser, SearchContext context) throws Exception {
-<<<<<<< HEAD
-        SuggestionSearchContext suggestionSearchContext = parseInternal(parser, context.mapperService(), context.queryParserService(), context.fieldData(), context.shardTarget().index(), context.shardTarget().shardId());
-        context.suggest(suggestionSearchContext);
-    }
-
-    public SuggestionSearchContext parseInternal(XContentParser parser, MapperService mapperService, IndexQueryParserService queryParserService, IndexFieldDataService fieldDataService, String index, int shardId) throws IOException {
-=======
-        SuggestionSearchContext suggestionSearchContext = parseInternal(parser, context.mapperService(), context.queryParserService(),
+        SuggestionSearchContext suggestionSearchContext = parseInternal(parser, context.mapperService(), context.queryParserService(), context.fieldData(),
                 context.shardTarget().index(), context.shardTarget().shardId(), context);
         context.suggest(suggestionSearchContext);
     }
 
     public SuggestionSearchContext parseInternal(XContentParser parser, MapperService mapperService,
-            IndexQueryParserService queryParserService, String index, int shardId, HasContextAndHeaders headersContext) throws IOException {
->>>>>>> 41e10df2
+            IndexQueryParserService queryParserService, IndexFieldDataService fieldDataService, String index, int shardId, HasContextAndHeaders headersContext) throws IOException {
         SuggestionSearchContext suggestionSearchContext = new SuggestionSearchContext();
 
         BytesRef globalText = null;
@@ -108,14 +100,10 @@
                             throw new IllegalArgumentException("Suggester[" + fieldName + "] not supported");
                         }
                         final SuggestContextParser contextParser = suggesters.get(fieldName).getContextParser();
-<<<<<<< HEAD
                         if (contextParser instanceof CompletionSuggestParser) {
                             ((CompletionSuggestParser) contextParser).setOldCompletionSuggester(((CompletionSuggester) suggesters.get("completion_old")));
                         }
-                        suggestionContext = contextParser.parse(parser, mapperService, queryParserService, fieldDataService);
-=======
-                        suggestionContext = contextParser.parse(parser, mapperService, queryParserService, headersContext);
->>>>>>> 41e10df2
+                        suggestionContext = contextParser.parse(parser, mapperService, queryParserService, fieldDataService, headersContext);
                     }
                 }
                 if (suggestionContext != null) {
