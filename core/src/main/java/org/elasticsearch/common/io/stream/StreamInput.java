/*
 * Licensed to Elasticsearch under one or more contributor
 * license agreements. See the NOTICE file distributed with
 * this work for additional information regarding copyright
 * ownership. Elasticsearch licenses this file to you under
 * the Apache License, Version 2.0 (the "License"); you may
 * not use this file except in compliance with the License.
 * You may obtain a copy of the License at
 *
 *    http://www.apache.org/licenses/LICENSE-2.0
 *
 * Unless required by applicable law or agreed to in writing,
 * software distributed under the License is distributed on an
 * "AS IS" BASIS, WITHOUT WARRANTIES OR CONDITIONS OF ANY
 * KIND, either express or implied.  See the License for the
 * specific language governing permissions and limitations
 * under the License.
 */

package org.elasticsearch.common.io.stream;

import org.apache.lucene.index.CorruptIndexException;
import org.apache.lucene.index.IndexFormatTooNewException;
import org.apache.lucene.index.IndexFormatTooOldException;
import org.apache.lucene.store.AlreadyClosedException;
import org.apache.lucene.store.LockObtainFailedException;
import org.apache.lucene.util.BitUtil;
import org.apache.lucene.util.BytesRef;
import org.apache.lucene.util.CharsRefBuilder;
import org.elasticsearch.Version;
import org.elasticsearch.common.Nullable;
import org.elasticsearch.common.Strings;
import org.elasticsearch.common.bytes.BytesArray;
import org.elasticsearch.common.bytes.BytesReference;
import org.elasticsearch.common.geo.GeoPoint;
import org.elasticsearch.common.geo.builders.ShapeBuilder;
import org.elasticsearch.common.text.Text;
import org.elasticsearch.index.query.QueryBuilder;
import org.elasticsearch.index.query.functionscore.ScoreFunctionBuilder;
import org.elasticsearch.search.rescore.RescoreBuilder;
import org.elasticsearch.search.suggest.SuggestionBuilder;
import org.elasticsearch.search.suggest.completion.context.QueryContext;
import org.elasticsearch.search.suggest.phrase.SmoothingModel;
import org.elasticsearch.tasks.Task;
import org.elasticsearch.search.aggregations.AggregatorBuilder;
import org.elasticsearch.search.aggregations.pipeline.PipelineAggregatorBuilder;
import org.joda.time.DateTime;
import org.joda.time.DateTimeZone;

import java.io.ByteArrayInputStream;
import java.io.EOFException;
import java.io.FileNotFoundException;
import java.io.FilterInputStream;
import java.io.IOException;
import java.io.InputStream;
import java.nio.file.AccessDeniedException;
import java.nio.file.AtomicMoveNotSupportedException;
import java.nio.file.DirectoryNotEmptyException;
import java.nio.file.FileAlreadyExistsException;
import java.nio.file.FileSystemException;
import java.nio.file.FileSystemLoopException;
import java.nio.file.NoSuchFileException;
import java.nio.file.NotDirectoryException;
import java.util.ArrayList;
import java.util.Date;
import java.util.HashMap;
import java.util.LinkedHashMap;
import java.util.List;
import java.util.Map;
import java.util.function.Supplier;

import static org.elasticsearch.ElasticsearchException.readException;
import static org.elasticsearch.ElasticsearchException.readStackTrace;

/**
 * A stream from this node to another node. Technically, it can also be streamed to a byte array but that is mostly for testing.
 */
public abstract class StreamInput extends InputStream {
<<<<<<< HEAD

    private Version version = Version.CURRENT;

    protected StreamInput() { }

=======
    private Version version = Version.CURRENT;

    /**
     * The version of the node on the other side of this stream.
     */
>>>>>>> ba5be033
    public Version getVersion() {
        return this.version;
    }

    /**
     * Set the version of the node on the other side of this stream.
     */
    public void setVersion(Version version) {
        this.version = version;
    }

    /**
     * Reads and returns a single byte.
     */
    public abstract byte readByte() throws IOException;

    /**
     * Reads a specified number of bytes into an array at the specified offset.
     *
     * @param b      the array to read bytes into
     * @param offset the offset in the array to start storing bytes
     * @param len    the number of bytes to read
     */
    public abstract void readBytes(byte[] b, int offset, int len) throws IOException;

    /**
     * Reads a bytes reference from this stream, might hold an actual reference to the underlying
     * bytes of the stream.
     */
    public BytesReference readBytesReference() throws IOException {
        int length = readVInt();
        return readBytesReference(length);
    }

    /**
     * Reads a bytes reference from this stream, might hold an actual reference to the underlying
     * bytes of the stream.
     */
    public BytesReference readBytesReference(int length) throws IOException {
        if (length == 0) {
            return BytesArray.EMPTY;
        }
        byte[] bytes = new byte[length];
        readBytes(bytes, 0, length);
        return new BytesArray(bytes, 0, length);
    }

    public BytesRef readBytesRef() throws IOException {
        int length = readVInt();
        return readBytesRef(length);
    }

    public BytesRef readBytesRef(int length) throws IOException {
        if (length == 0) {
            return new BytesRef();
        }
        byte[] bytes = new byte[length];
        readBytes(bytes, 0, length);
        return new BytesRef(bytes, 0, length);
    }

    public void readFully(byte[] b) throws IOException {
        readBytes(b, 0, b.length);
    }

    public short readShort() throws IOException {
        return (short) (((readByte() & 0xFF) << 8) | (readByte() & 0xFF));
    }

    /**
     * Reads four bytes and returns an int.
     */
    public int readInt() throws IOException {
        return ((readByte() & 0xFF) << 24) | ((readByte() & 0xFF) << 16)
                | ((readByte() & 0xFF) << 8) | (readByte() & 0xFF);
    }

    /**
     * Reads an int stored in variable-length format.  Reads between one and
     * five bytes.  Smaller values take fewer bytes.  Negative numbers
     * will always use all 5 bytes and are therefore better serialized
     * using {@link #readInt}
     */
    public int readVInt() throws IOException {
        byte b = readByte();
        int i = b & 0x7F;
        if ((b & 0x80) == 0) {
            return i;
        }
        b = readByte();
        i |= (b & 0x7F) << 7;
        if ((b & 0x80) == 0) {
            return i;
        }
        b = readByte();
        i |= (b & 0x7F) << 14;
        if ((b & 0x80) == 0) {
            return i;
        }
        b = readByte();
        i |= (b & 0x7F) << 21;
        if ((b & 0x80) == 0) {
            return i;
        }
        b = readByte();
        assert (b & 0x80) == 0;
        return i | ((b & 0x7F) << 28);
    }

    /**
     * Reads eight bytes and returns a long.
     */
    public long readLong() throws IOException {
        return (((long) readInt()) << 32) | (readInt() & 0xFFFFFFFFL);
    }

    /**
     * Reads a long stored in variable-length format.  Reads between one and
     * nine bytes.  Smaller values take fewer bytes.  Negative numbers are not
     * supported.
     */
    public long readVLong() throws IOException {
        byte b = readByte();
        long i = b & 0x7FL;
        if ((b & 0x80) == 0) {
            return i;
        }
        b = readByte();
        i |= (b & 0x7FL) << 7;
        if ((b & 0x80) == 0) {
            return i;
        }
        b = readByte();
        i |= (b & 0x7FL) << 14;
        if ((b & 0x80) == 0) {
            return i;
        }
        b = readByte();
        i |= (b & 0x7FL) << 21;
        if ((b & 0x80) == 0) {
            return i;
        }
        b = readByte();
        i |= (b & 0x7FL) << 28;
        if ((b & 0x80) == 0) {
            return i;
        }
        b = readByte();
        i |= (b & 0x7FL) << 35;
        if ((b & 0x80) == 0) {
            return i;
        }
        b = readByte();
        i |= (b & 0x7FL) << 42;
        if ((b & 0x80) == 0) {
            return i;
        }
        b = readByte();
        i |= (b & 0x7FL) << 49;
        if ((b & 0x80) == 0) {
            return i;
        }
        b = readByte();
        assert (b & 0x80) == 0;
        return i | ((b & 0x7FL) << 56);
    }

    public long readZLong() throws IOException {
        long accumulator = 0L;
        int i = 0;
        long currentByte;
        while (((currentByte = readByte()) & 0x80L) != 0) {
            accumulator |= (currentByte & 0x7F) << i;
            i += 7;
            if (i > 63) {
                throw new IOException("variable-length stream is too long");
            }
        }
        return BitUtil.zigZagDecode(accumulator | (currentByte << i));
    }

    @Nullable
    public Text readOptionalText() throws IOException {
        int length = readInt();
        if (length == -1) {
            return null;
        }
        return new Text(readBytesReference(length));
    }

    public Text readText() throws IOException {
        // use StringAndBytes so we can cache the string if its ever converted to it
        int length = readInt();
        return new Text(readBytesReference(length));
    }

    @Nullable
    public String readOptionalString() throws IOException {
        if (readBoolean()) {
            return readString();
        }
        return null;
    }

    @Nullable
    public Float readOptionalFloat() throws IOException {
        if (readBoolean()) {
            return readFloat();
        }
        return null;
    }

    @Nullable
    public Integer readOptionalVInt() throws IOException {
        if (readBoolean()) {
            return readVInt();
        }
        return null;
    }

    private final CharsRefBuilder spare = new CharsRefBuilder();

    public String readString() throws IOException {
        final int charCount = readVInt();
        spare.clear();
        spare.grow(charCount);
        int c;
        while (spare.length() < charCount) {
            c = readByte() & 0xff;
            switch (c >> 4) {
                case 0:
                case 1:
                case 2:
                case 3:
                case 4:
                case 5:
                case 6:
                case 7:
                    spare.append((char) c);
                    break;
                case 12:
                case 13:
                    spare.append((char) ((c & 0x1F) << 6 | readByte() & 0x3F));
                    break;
                case 14:
                    spare.append((char) ((c & 0x0F) << 12 | (readByte() & 0x3F) << 6 | (readByte() & 0x3F) << 0));
                    break;
            }
        }
        return spare.toString();
    }


    public final float readFloat() throws IOException {
        return Float.intBitsToFloat(readInt());
    }

    public final double readDouble() throws IOException {
        return Double.longBitsToDouble(readLong());
    }

    /**
     * Reads a boolean.
     */
    public final boolean readBoolean() throws IOException {
        return readByte() != 0;
    }

    @Nullable
    public final Boolean readOptionalBoolean() throws IOException {
        byte val = readByte();
        if (val == 2) {
            return null;
        }
        if (val == 1) {
            return true;
        }
        return false;
    }

    /**
     * Resets the stream.
     */
    @Override
    public abstract void reset() throws IOException;

    /**
     * Closes the stream to further operations.
     */
    @Override
    public abstract void close() throws IOException;

    public String[] readStringArray() throws IOException {
        int size = readVInt();
        if (size == 0) {
            return Strings.EMPTY_ARRAY;
        }
        String[] ret = new String[size];
        for (int i = 0; i < size; i++) {
            ret[i] = readString();
        }
        return ret;
    }

    public String[] readOptionalStringArray() throws IOException {
        if (readBoolean()) {
            return readStringArray();
        }
        return null;
    }

    @Nullable
    @SuppressWarnings("unchecked")
    public Map<String, Object> readMap() throws IOException {
        return (Map<String, Object>) readGenericValue();
    }

    @SuppressWarnings({"unchecked"})
    @Nullable
    public Object readGenericValue() throws IOException {
        byte type = readByte();
        switch (type) {
            case -1:
                return null;
            case 0:
                return readString();
            case 1:
                return readInt();
            case 2:
                return readLong();
            case 3:
                return readFloat();
            case 4:
                return readDouble();
            case 5:
                return readBoolean();
            case 6:
                int bytesSize = readVInt();
                byte[] value = new byte[bytesSize];
                readBytes(value, 0, bytesSize);
                return value;
            case 7:
                int size = readVInt();
                List list = new ArrayList(size);
                for (int i = 0; i < size; i++) {
                    list.add(readGenericValue());
                }
                return list;
            case 8:
                int size8 = readVInt();
                Object[] list8 = new Object[size8];
                for (int i = 0; i < size8; i++) {
                    list8[i] = readGenericValue();
                }
                return list8;
            case 9:
                int size9 = readVInt();
                Map map9 = new LinkedHashMap(size9);
                for (int i = 0; i < size9; i++) {
                    map9.put(readString(), readGenericValue());
                }
                return map9;
            case 10:
                int size10 = readVInt();
                Map map10 = new HashMap(size10);
                for (int i = 0; i < size10; i++) {
                    map10.put(readString(), readGenericValue());
                }
                return map10;
            case 11:
                return readByte();
            case 12:
                return new Date(readLong());
            case 13:
                final String timeZoneId = readString();
                return new DateTime(readLong(), DateTimeZone.forID(timeZoneId));
            case 14:
                return readBytesReference();
            case 15:
                return readText();
            case 16:
                return readShort();
            case 17:
                return readIntArray();
            case 18:
                return readLongArray();
            case 19:
                return readFloatArray();
            case 20:
                return readDoubleArray();
            case 21:
                return readBytesRef();
            case 22:
                return readGeoPoint();
            default:
                throw new IOException("Can't read unknown type [" + type + "]");
        }
    }

    /**
     * Reads a {@link GeoPoint} from this stream input
     */
    public GeoPoint readGeoPoint() throws IOException {
        return new GeoPoint(readDouble(), readDouble());
    }

    public int[] readIntArray() throws IOException {
        int length = readVInt();
        int[] values = new int[length];
        for (int i = 0; i < length; i++) {
            values[i] = readInt();
        }
        return values;
    }

    public int[] readVIntArray() throws IOException {
        int length = readVInt();
        int[] values = new int[length];
        for (int i = 0; i < length; i++) {
            values[i] = readVInt();
        }
        return values;
    }

    public long[] readLongArray() throws IOException {
        int length = readVInt();
        long[] values = new long[length];
        for (int i = 0; i < length; i++) {
            values[i] = readLong();
        }
        return values;
    }

    public long[] readVLongArray() throws IOException {
        int length = readVInt();
        long[] values = new long[length];
        for (int i = 0; i < length; i++) {
            values[i] = readVLong();
        }
        return values;
    }

    public float[] readFloatArray() throws IOException {
        int length = readVInt();
        float[] values = new float[length];
        for (int i = 0; i < length; i++) {
            values[i] = readFloat();
        }
        return values;
    }

    public double[] readDoubleArray() throws IOException {
        int length = readVInt();
        double[] values = new double[length];
        for (int i = 0; i < length; i++) {
            values[i] = readDouble();
        }
        return values;
    }

    public byte[] readByteArray() throws IOException {
        int length = readVInt();
        byte[] values = new byte[length];
        for (int i = 0; i < length; i++) {
            values[i] = readByte();
        }
        return values;
    }

    /**
     * Serializes a potential null value.
     */
    public <T extends Streamable> T readOptionalStreamable(Supplier<T> supplier) throws IOException {
        if (readBoolean()) {
            T streamable = supplier.get();
            streamable.readFrom(this);
            return streamable;
        } else {
            return null;
        }
    }

    public <T extends Throwable> T readThrowable() throws IOException {
        if (readBoolean()) {
            int key = readVInt();
            switch (key) {
                case 0:
                    final int ord = readVInt();
                    return (T) readException(this, ord);
                case 1:
                    String msg1 = readOptionalString();
                    String resource1 = readOptionalString();
                    return (T) readStackTrace(new CorruptIndexException(msg1, resource1, readThrowable()), this);
                case 2:
                    String resource2 = readOptionalString();
                    int version2 = readInt();
                    int minVersion2 = readInt();
                    int maxVersion2 = readInt();
                    return (T) readStackTrace(new IndexFormatTooNewException(resource2, version2, minVersion2, maxVersion2), this);
                case 3:
                    String resource3 = readOptionalString();
                    if (readBoolean()) {
                        int version3 = readInt();
                        int minVersion3 = readInt();
                        int maxVersion3 = readInt();
                        return (T) readStackTrace(new IndexFormatTooOldException(resource3, version3, minVersion3, maxVersion3), this);
                    } else {
                        String version3 = readOptionalString();
                        return (T) readStackTrace(new IndexFormatTooOldException(resource3, version3), this);
                    }
                case 4:
                    return (T) readStackTrace(new NullPointerException(readOptionalString()), this);
                case 5:
                    return (T) readStackTrace(new NumberFormatException(readOptionalString()), this);
                case 6:
                    return (T) readStackTrace(new IllegalArgumentException(readOptionalString(), readThrowable()), this);
                case 7:
                    return (T) readStackTrace(new AlreadyClosedException(readOptionalString(), readThrowable()), this);
                case 8:
                    return (T) readStackTrace(new EOFException(readOptionalString()), this);
                case 9:
                    return (T) readStackTrace(new SecurityException(readOptionalString(), readThrowable()), this);
                case 10:
                    return (T) readStackTrace(new StringIndexOutOfBoundsException(readOptionalString()), this);
                case 11:
                    return (T) readStackTrace(new ArrayIndexOutOfBoundsException(readOptionalString()), this);
                case 12:
                    return (T) readStackTrace(new AssertionError(readOptionalString(), readThrowable()), this);
                case 13:
                    return (T) readStackTrace(new FileNotFoundException(readOptionalString()), this);
                case 14:
                    final int subclass = readVInt();
                    final String file = readOptionalString();
                    final String other = readOptionalString();
                    final String reason = readOptionalString();
                    readOptionalString(); // skip the msg - it's composed from file, other and reason
                    final Throwable throwable;
                    switch (subclass) {
                        case 0:
                            throwable = new NoSuchFileException(file, other, reason);
                            break;
                        case 1:
                            throwable = new NotDirectoryException(file);
                            break;
                        case 2:
                            throwable = new DirectoryNotEmptyException(file);
                            break;
                        case 3:
                            throwable = new AtomicMoveNotSupportedException(file, other, reason);
                            break;
                        case 4:
                            throwable = new FileAlreadyExistsException(file, other, reason);
                            break;
                        case 5:
                            throwable = new AccessDeniedException(file, other, reason);
                            break;
                        case 6:
                            throwable = new FileSystemLoopException(file);
                            break;
                        case 7:
                            throwable = new FileSystemException(file, other, reason);
                            break;
                        default:
                            throw new IllegalStateException("unknown FileSystemException with index " + subclass);
                    }
                    return (T) readStackTrace(throwable, this);
                case 15:
                    return (T) readStackTrace(new OutOfMemoryError(readOptionalString()), this);
                case 16:
                    return (T) readStackTrace(new IllegalStateException(readOptionalString(), readThrowable()), this);
                case 17:
                    return (T) readStackTrace(new LockObtainFailedException(readOptionalString(), readThrowable()), this);
                case 18:
                    return (T) readStackTrace(new InterruptedException(readOptionalString()), this);
                case 19:
                    return (T) readStackTrace(new IOException(readOptionalString(), readThrowable()), this);
                default:
                    assert false : "no such exception for id: " + key;
            }
        }
        return null;
    }

    /**
     * Reads a {@link NamedWriteable} from the current stream, by first reading its name and then looking for
     * the corresponding entry in the registry by name, so that the proper object can be read and returned.
     * Default implementation throws {@link UnsupportedOperationException} as StreamInput doesn't hold a registry.
     * Use {@link FilterInputStream} instead which wraps a stream and supports a {@link NamedWriteableRegistry} too.
     */
    <C> C readNamedWriteable(@SuppressWarnings("unused") Class<C> categoryClass) throws IOException {
        throw new UnsupportedOperationException("can't read named writeable from StreamInput");
    }

    /**
     * Reads a {@link AggregatorBuilder} from the current stream
     */
    public AggregatorBuilder readAggregatorFactory() throws IOException {
        return readNamedWriteable(AggregatorBuilder.class);
    }

    /**
     * Reads a {@link PipelineAggregatorBuilder} from the current stream
     */
    public PipelineAggregatorBuilder readPipelineAggregatorFactory() throws IOException {
        return readNamedWriteable(PipelineAggregatorBuilder.class);
    }

    /**
     * Reads a {@link QueryBuilder} from the current stream
     */
    public QueryBuilder readQuery() throws IOException {
        return readNamedWriteable(QueryBuilder.class);
    }

    /**
     * Reads a {@link ShapeBuilder} from the current stream
     */
    public ShapeBuilder readShape() throws IOException {
        return readNamedWriteable(ShapeBuilder.class);
    }

    /**
     * Reads a {@link RescoreBuilder} from the current stream
     */
    public RescoreBuilder<?> readRescorer() throws IOException {
        return readNamedWriteable(RescoreBuilder.class);
    }

    /**
     * Reads a {@link SuggestionBuilder} from the current stream
     */
    public SuggestionBuilder<?> readSuggestion() throws IOException {
        return readNamedWriteable(SuggestionBuilder.class);
    }

    /**
     * Reads a completion {@link QueryContext} from the current stream
     */
    public QueryContext readCompletionSuggestionQueryContext() throws IOException {
        return readNamedWriteable(QueryContext.class);
    }

    /**
     * Reads a {@link org.elasticsearch.index.query.functionscore.ScoreFunctionBuilder} from the current stream
     */
    public ScoreFunctionBuilder<?> readScoreFunction() throws IOException {
        return readNamedWriteable(ScoreFunctionBuilder.class);
    }

    /**
     * Reads a {@link SmoothingModel} from the current stream
     */
    public SmoothingModel readPhraseSuggestionSmoothingModel() throws IOException {
        return readNamedWriteable(SmoothingModel.class);
    }

    /**
     * Reads a {@link Task.Status} from the current stream.
     */
    public Task.Status readTaskStatus() throws IOException {
        return readNamedWriteable(Task.Status.class);
    }

    /**
     * Reads a list of objects
     */
    public <T> List<T> readList(StreamInputReader<T> reader) throws IOException {
        int count = readVInt();
        List<T> builder = new ArrayList<>(count);
        for (int i=0; i<count; i++) {
            builder.add(reader.read(this));
        }
        return builder;
    }

    public static StreamInput wrap(BytesReference reference) {
        if (reference.hasArray() == false) {
            reference = reference.toBytesArray();
        }
        return wrap(reference.array(), reference.arrayOffset(), reference.length());
    }

    public static StreamInput wrap(byte[] bytes) {
        return wrap(bytes, 0, bytes.length);
    }

    public static StreamInput wrap(byte[] bytes, int offset, int length) {
        return new InputStreamStreamInput(new ByteArrayInputStream(bytes, offset, length));
    }
}<|MERGE_RESOLUTION|>--- conflicted
+++ resolved
@@ -76,19 +76,11 @@
  * A stream from this node to another node. Technically, it can also be streamed to a byte array but that is mostly for testing.
  */
 public abstract class StreamInput extends InputStream {
-<<<<<<< HEAD
-
     private Version version = Version.CURRENT;
 
-    protected StreamInput() { }
-
-=======
-    private Version version = Version.CURRENT;
-
     /**
      * The version of the node on the other side of this stream.
      */
->>>>>>> ba5be033
     public Version getVersion() {
         return this.version;
     }
