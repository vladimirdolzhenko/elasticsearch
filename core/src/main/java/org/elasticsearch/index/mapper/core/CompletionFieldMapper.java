/*
 * Licensed to Elasticsearch under one or more contributor
 * license agreements. See the NOTICE file distributed with
 * this work for additional information regarding copyright
 * ownership. Elasticsearch licenses this file to you under
 * the Apache License, Version 2.0 (the "License"); you may
 * not use this file except in compliance with the License.
 * You may obtain a copy of the License at
 *
 *    http://www.apache.org/licenses/LICENSE-2.0
 *
 * Unless required by applicable law or agreed to in writing,
 * software distributed under the License is distributed on an
 * "AS IS" BASIS, WITHOUT WARRANTIES OR CONDITIONS OF ANY
 * KIND, either express or implied.  See the License for the
 * specific language governing permissions and limitations
 * under the License.
 */
package org.elasticsearch.index.mapper.core;

import com.google.common.collect.Maps;
import com.google.common.collect.Sets;
import org.apache.lucene.codecs.PostingsFormat;
import org.apache.lucene.document.Field;
import org.apache.lucene.search.suggest.xdocument.*;
import org.elasticsearch.ElasticsearchParseException;
import org.elasticsearch.Version;
import org.elasticsearch.common.ParseField;
import org.elasticsearch.common.settings.Settings;
import org.elasticsearch.common.unit.Fuzziness;
import org.elasticsearch.common.xcontent.XContentBuilder;
import org.elasticsearch.common.xcontent.XContentParser;
import org.elasticsearch.common.xcontent.XContentParser.NumberType;
import org.elasticsearch.common.xcontent.XContentParser.Token;
import org.elasticsearch.index.analysis.NamedAnalyzer;
import org.elasticsearch.index.mapper.*;
import org.elasticsearch.index.mapper.object.ArrayValueMapperParser;
import org.elasticsearch.search.suggest.completion.CompletionSuggester;
import org.elasticsearch.search.suggest.completion.context.ContextMappings;
import org.elasticsearch.search.suggest.completion.context.ContextMappingsParser;

import java.io.IOException;
<<<<<<< HEAD

import java.util.*;
=======
import java.util.ArrayList;
import java.util.Iterator;
import java.util.List;
import java.util.Locale;
import java.util.Map;
import java.util.Objects;
import java.util.Set;
import java.util.SortedMap;
>>>>>>> 41e10df2

import static org.elasticsearch.index.mapper.MapperBuilders.completionField;
import static org.elasticsearch.index.mapper.core.TypeParsers.parseMultiField;
import static org.elasticsearch.search.suggest.completion.context.ContextMappingsParser.parseContext;

/**
 * Mapper for completion field. The field values are indexed as a weighted FST for
 * fast auto-completion/search-as-you-type functionality.<br>
 *
 * Type properties:<br>
 * <ul>
 *  <li>"analyzer": "simple", (default)</li>
 *  <li>"search_analyzer": "simple", (default)</li>
 *  <li>"preserve_separators" : true, (default)</li>
 *  <li>"preserve_position_increments" : true (default)</li>
 *  <li>"min_input_length": 50 (default)</li>
 *  <li>"contexts" : CONTEXTS</li>
 * </ul>
 * see {@link ContextMappings#load(Object, Version)} for CONTEXTS<br>
 * see {@link #parse(ParseContext)} for acceptable inputs for indexing<br>
 * <p>
 *  This field type constructs completion queries that are run
 *  against the weighted FST index by the {@link CompletionSuggester}.
 *  This field can also be extended to add search criteria to suggestions
 *  for query-time filtering and boosting (see {@link ContextMappings}
 */
public class CompletionFieldMapper extends FieldMapper implements ArrayValueMapperParser {

    public static final String CONTENT_TYPE = "completion";

    public static class Defaults {
        public static final MappedFieldType FIELD_TYPE = new CompletionFieldType();
        static {
            FIELD_TYPE.setOmitNorms(true);
            FIELD_TYPE.freeze();
        }
        public static final boolean DEFAULT_PRESERVE_SEPARATORS = true;
        public static final boolean DEFAULT_POSITION_INCREMENTS = true;
        public static final int DEFAULT_MAX_INPUT_LENGTH = 50;
    }

    public static class Fields {
        // Mapping field names
        public static final ParseField ANALYZER = new ParseField("analyzer");
        public static final ParseField SEARCH_ANALYZER = new ParseField("search_analyzer");
        public static final ParseField PRESERVE_SEPARATORS = new ParseField("preserve_separators");
        public static final ParseField PRESERVE_POSITION_INCREMENTS = new ParseField("preserve_position_increments");
        public static final ParseField TYPE = new ParseField("type");
        public static final ParseField CONTEXTS = new ParseField("contexts");
        public static final ParseField MAX_INPUT_LENGTH = new ParseField("max_input_length", "max_input_len");
        // Content field names
        public static final String CONTENT_FIELD_NAME_INPUT = "input";
        public static final String CONTENT_FIELD_NAME_WEIGHT = "weight";
        public static final String CONTENT_FIELD_NAME_CONTEXTS = "contexts";
    }

    public static final Set<String> ALLOWED_CONTENT_FIELD_NAMES = Sets.newHashSet(Fields.CONTENT_FIELD_NAME_INPUT,
            Fields.CONTENT_FIELD_NAME_WEIGHT, Fields.CONTENT_FIELD_NAME_CONTEXTS);

    public static class TypeParser implements Mapper.TypeParser {

        @Override
        public Mapper.Builder<?, ?> parse(String name, Map<String, Object> node, ParserContext parserContext) throws MapperParsingException {
            if (parserContext.indexVersionCreated().before(Version.V_2_1_0)) {
                return new OldCompletionFieldMapper.TypeParser().parse(name, node, parserContext);
            }
            CompletionFieldMapper.Builder builder = completionField(name);
            NamedAnalyzer indexAnalyzer = null;
            NamedAnalyzer searchAnalyzer = null;
            boolean preservePositionIncrements = Defaults.DEFAULT_POSITION_INCREMENTS;
            boolean preserveSeparators = Defaults.DEFAULT_PRESERVE_SEPARATORS;
            for (Iterator<Map.Entry<String, Object>> iterator = node.entrySet().iterator(); iterator.hasNext();) {
                Map.Entry<String, Object> entry = iterator.next();
                String fieldName = entry.getKey();
                Object fieldNode = entry.getValue();
                if (fieldName.equals("type")) {
                    continue;
                }
                if (parserContext.parseFieldMatcher().match(fieldName, Fields.ANALYZER)) {
                    indexAnalyzer = getNamedAnalyzer(parserContext, fieldNode.toString());
                    iterator.remove();
                } else if (parserContext.parseFieldMatcher().match(fieldName, Fields.SEARCH_ANALYZER)) {
                    searchAnalyzer = getNamedAnalyzer(parserContext, fieldNode.toString());
                    iterator.remove();
                } else if (parserContext.parseFieldMatcher().match(fieldName, Fields.PRESERVE_SEPARATORS)) {
                    preserveSeparators = Boolean.parseBoolean(fieldNode.toString());
                    iterator.remove();
                } else if (parserContext.parseFieldMatcher().match(fieldName, Fields.PRESERVE_POSITION_INCREMENTS)) {
                    preservePositionIncrements = Boolean.parseBoolean(fieldNode.toString());
                    iterator.remove();
                } else if (parserContext.parseFieldMatcher().match(fieldName, Fields.MAX_INPUT_LENGTH)) {
                    builder.maxInputLength(Integer.parseInt(fieldNode.toString()));
                    iterator.remove();
                } else if (parserContext.parseFieldMatcher().match(fieldName, Fields.CONTEXTS)) {
                    builder.contextMappings(ContextMappings.load(fieldNode, parserContext.indexVersionCreated()));
                    iterator.remove();
                } else if (parseMultiField(builder, name, parserContext, fieldName, fieldNode)) {
                    iterator.remove();
                }
            }

            if (indexAnalyzer == null) {
                if (searchAnalyzer != null) {
                    throw new MapperParsingException("analyzer on completion field [" + name + "] must be set when search_analyzer is set");
                }
                indexAnalyzer = searchAnalyzer = parserContext.analysisService().analyzer("simple");
            } else if (searchAnalyzer == null) {
                searchAnalyzer = indexAnalyzer;
            }

            CompletionAnalyzer completionIndexAnalyzer = new CompletionAnalyzer(indexAnalyzer, preserveSeparators, preservePositionIncrements);
            CompletionAnalyzer completionSearchAnalyzer = new CompletionAnalyzer(searchAnalyzer, preserveSeparators, preservePositionIncrements);
            builder.indexAnalyzer(new NamedAnalyzer(indexAnalyzer.name(), indexAnalyzer.scope(), completionIndexAnalyzer));
            builder.searchAnalyzer(new NamedAnalyzer(searchAnalyzer.name(), searchAnalyzer.scope(), completionSearchAnalyzer));
            return builder;
        }

        private NamedAnalyzer getNamedAnalyzer(ParserContext parserContext, String name) {
            NamedAnalyzer analyzer = parserContext.analysisService().analyzer(name);
            if (analyzer == null) {
                throw new IllegalArgumentException("Can't find default or mapped analyzer with name [" + name + "]");
            }
            return analyzer;
        }
    }

    public static final class CompletionFieldType extends MappedFieldType {

        private static PostingsFormat postingsFormat;
        private ContextMappings contextMappings = null;

        public CompletionFieldType() {
            setFieldDataType(null);
        }

        private CompletionFieldType(CompletionFieldType ref) {
            super(ref);
            this.contextMappings = ref.contextMappings;
        }

        private void setContextMappings(ContextMappings contextMappings) {
            checkIfFrozen();
            this.contextMappings = contextMappings;
        }

        /**
         * @return true if there are one or more context mappings defined
         * for this field type
         */
        public boolean hasContextMappings() {
            return contextMappings != null;
        }

        /**
         * @return associated context mappings for this field type
         */
        public ContextMappings getContextMappings() {
            return contextMappings;
        }

        /**
         * @return postings format to use for this field-type
         */
        public static synchronized PostingsFormat postingsFormat() {
            if (postingsFormat == null) {
                postingsFormat = new Completion50PostingsFormat();
            }
            return postingsFormat;
        }

        /**
         * Completion prefix query
         */
        public CompletionQuery prefixQuery(Object value) {
            return new PrefixCompletionQuery(searchAnalyzer().analyzer(), createTerm(value));
        }

        /**
         * Completion prefix regular expression query
         */
        public CompletionQuery regexpQuery(Object value, int flags, int maxDeterminizedStates) {
            return new RegexCompletionQuery(createTerm(value), flags, maxDeterminizedStates);
        }

        /**
         * Completion prefix fuzzy query
         */
        public CompletionQuery fuzzyQuery(String value, Fuzziness fuzziness, int nonFuzzyPrefixLength,
                                          int minFuzzyPrefixLength, int maxExpansions, boolean transpositions,
                                          boolean unicodeAware) {
            return new FuzzyCompletionQuery(searchAnalyzer().analyzer(), createTerm(value), null,
                    fuzziness.asDistance(), transpositions, nonFuzzyPrefixLength, minFuzzyPrefixLength,
                    unicodeAware, maxExpansions);
        }

        @Override
        public boolean equals(Object o) {
            if (this == o) return true;
            if (!(o instanceof CompletionFieldType)) return false;
            if (!super.equals(o)) return false;
            CompletionFieldType fieldType = (CompletionFieldType) o;
            return analyzingSuggestLookupProvider.getPreserveSep() == fieldType.analyzingSuggestLookupProvider.getPreserveSep() &&
                analyzingSuggestLookupProvider.getPreservePositionsIncrements() == fieldType.analyzingSuggestLookupProvider.getPreservePositionsIncrements() &&
                analyzingSuggestLookupProvider.hasPayloads() == fieldType.analyzingSuggestLookupProvider.hasPayloads() &&
                Objects.equals(getContextMapping(), fieldType.getContextMapping());
        }

        @Override
        public int hashCode() {
            return Objects.hash(super.hashCode(),
                analyzingSuggestLookupProvider.getPreserveSep(),
                analyzingSuggestLookupProvider.getPreservePositionsIncrements(),
                analyzingSuggestLookupProvider.hasPayloads(),
                getContextMapping());
        }

        @Override
        public CompletionFieldType clone() {
            return new CompletionFieldType(this);
        }

        @Override
        public String typeName() {
            return CONTENT_TYPE;
        }

        @Override
        public void checkCompatibility(MappedFieldType fieldType, List<String> conflicts, boolean strict) {
            super.checkCompatibility(fieldType, conflicts, strict);
            CompletionFieldType other = (CompletionFieldType)fieldType;
<<<<<<< HEAD
            CompletionAnalyzer analyzer = (CompletionAnalyzer) indexAnalyzer().analyzer();
            CompletionAnalyzer otherAnalyzer = (CompletionAnalyzer) other.indexAnalyzer().analyzer();

            if (analyzer.preservePositionIncrements() != otherAnalyzer.preservePositionIncrements()) {
                conflicts.add("mapper [" + names().fullName() + "] has different 'preserve_position_increments' values");
            }
            if (analyzer.preserveSep() != otherAnalyzer.preserveSep()) {
                conflicts.add("mapper [" + names().fullName() + "] has different 'preserve_separators' values");
            }
            if (hasContextMappings() != other.hasContextMappings()) {
                conflicts.add("mapper [" + names().fullName() + "] has different context mapping");
            } else if (hasContextMappings() && contextMappings.equals(other.contextMappings) == false) {
                conflicts.add("mapper [" + names().fullName() + "] has different 'context_mappings' values");
=======
            if (analyzingSuggestLookupProvider.hasPayloads() != other.analyzingSuggestLookupProvider.hasPayloads()) {
                conflicts.add("mapper [" + names().fullName() + "] has different [payload] values");
            }
            if (analyzingSuggestLookupProvider.getPreservePositionsIncrements() != other.analyzingSuggestLookupProvider.getPreservePositionsIncrements()) {
                conflicts.add("mapper [" + names().fullName() + "] has different [preserve_position_increments] values");
            }
            if (analyzingSuggestLookupProvider.getPreserveSep() != other.analyzingSuggestLookupProvider.getPreserveSep()) {
                conflicts.add("mapper [" + names().fullName() + "] has different [preserve_separators] values");
            }
            if(!ContextMapping.mappingsAreEqual(getContextMapping(), other.getContextMapping())) {
                conflicts.add("mapper [" + names().fullName() + "] has different [context_mapping] values");
            }
        }

        public void setProvider(AnalyzingCompletionLookupProvider provider) {
            checkIfFrozen();
            this.analyzingSuggestLookupProvider = provider;
        }

        public synchronized PostingsFormat postingsFormat(PostingsFormat in) {
            if (in instanceof Completion090PostingsFormat) {
                throw new IllegalStateException("Double wrapping of " + Completion090PostingsFormat.class);
            }
            if (postingsFormat == null) {
                postingsFormat = new Completion090PostingsFormat(in, analyzingSuggestLookupProvider);
>>>>>>> 41e10df2
            }
        }

        @Override
        public String value(Object value) {
            if (value == null) {
                return null;
            }
            return value.toString();
        }

        @Override
        public boolean isSortable() {
            return false;
        }

    }

    /**
     * Builder for {@link CompletionFieldMapper}
     */
    public static class Builder extends FieldMapper.Builder<Builder, CompletionFieldMapper> {

        private int maxInputLength = Defaults.DEFAULT_MAX_INPUT_LENGTH;
        private ContextMappings contextMappings = null;

        /**
         * @param name of the completion field to build
         */
        public Builder(String name) {
            super(name, new CompletionFieldType());
            builder = this;
        }

        /**
         * @param maxInputLength maximum expected prefix length
         *                       NOTE: prefixes longer than this will
         *                       be truncated
         */
        public Builder maxInputLength(int maxInputLength) {
            if (maxInputLength <= 0) {
                throw new IllegalArgumentException(Fields.MAX_INPUT_LENGTH.getPreferredName() + " must be > 0 but was [" + maxInputLength + "]");
            }
            this.maxInputLength = maxInputLength;
            return this;
        }

        /**
         * Add context mapping to this field
         * @param contextMappings see {@link ContextMappings#load(Object, Version)}
         */
        public Builder contextMappings(ContextMappings contextMappings) {
            this.contextMappings = contextMappings;
            return this;
        }

        @Override
        public CompletionFieldMapper build(BuilderContext context) {
            setupFieldType(context);
            ((CompletionFieldType) fieldType).setContextMappings(contextMappings);
            return new CompletionFieldMapper(name, fieldType, context.indexSettings(), multiFieldsBuilder.build(this, context), copyTo, maxInputLength);
        }
    }

    private int maxInputLength;

    public CompletionFieldMapper(String simpleName, MappedFieldType fieldType, Settings indexSettings, MultiFields multiFields, CopyTo copyTo, int maxInputLength) {
        super(simpleName, fieldType, Defaults.FIELD_TYPE, indexSettings, multiFields, copyTo);
        this.maxInputLength = maxInputLength;
    }

    @Override
    public CompletionFieldType fieldType() {
        return (CompletionFieldType) super.fieldType();
    }

    /**
     * Parses and indexes inputs
     *
     * Parsing:
     *  Acceptable format:
     *   "STRING" - interpreted as field value (input)
     *   "ARRAY" - each element can be one of {@link #parse(ParseContext, Token, XContentParser, CompletionInputs)}
     *   "OBJECT" - see {@link #parse(ParseContext, Token, XContentParser, CompletionInputs)}
     *
     * Indexing:
     *  if context mappings are defined, delegates to {@link ContextMappings#addFields(ParseContext.Document, String, String, int, Map)}
     *  else adds inputs as a {@link org.apache.lucene.search.suggest.xdocument.SuggestField}
     */
    @Override
    public Mapper parse(ParseContext context) throws IOException {
        // parse
        XContentParser parser = context.parser();
        Token token = parser.currentToken();
        CompletionInputs completionInputs = new CompletionInputs();
        if (token == Token.VALUE_NULL) {
            throw new MapperParsingException("completion field [" + fieldType().names().fullName() + "] does not support null values");
        } else if (token == Token.VALUE_STRING) {
            completionInputs.add(parser.text(), 1, Collections.<String, Set<CharSequence>>emptyMap());
        } else if (token == Token.START_ARRAY) {
            while ((token = parser.nextToken()) != Token.END_ARRAY) {
                parse(context, token, parser, completionInputs);
            }
        } else {
            parse(context, token, parser, completionInputs);
        }

        // index
        for (Map.Entry<String, CompletionInputs.CompletionInputMetaData> completionInput : completionInputs) {
            String input = completionInput.getKey();
            if (input.length() > maxInputLength) {
                final int len = correctSubStringLen(input, Math.min(maxInputLength, input.length()));
                input = input.substring(0, len);
            }
            CompletionInputs.CompletionInputMetaData metaData = completionInput.getValue();
            if (fieldType().hasContextMappings()) {
                fieldType().getContextMappings().addFields(context.doc(), fieldType().names().indexName(),
                        input, metaData.weight, metaData.contexts);
            } else {
                context.doc().add(new org.apache.lucene.search.suggest.xdocument.SuggestField(fieldType().names().indexName(), input, metaData.weight));
            }
        }
        multiFields.parse(this, context);
        return null;
    }

    /**
     * Acceptable inputs:
     *  "STRING" - interpreted as the field value (input)
     *  "OBJECT" - { "input": STRING|ARRAY, "weight": STRING|INT, "contexts": ARRAY|OBJECT }
     *
     * NOTE: for "contexts" parsing see {@link ContextMappingsParser#parseContext(ContextMappings, ParseContext, XContentParser)}
     */
    private void parse(ParseContext parseContext, Token token, XContentParser parser, CompletionInputs completionInputs) throws IOException {
        Set<String> inputs = new HashSet<>();
        Map<String, Set<CharSequence>> contextsMap = new HashMap<>();
        int weight = 0;
        String currentFieldName = null;
        ContextMappings contextMappings = fieldType().getContextMappings();
        if (token == Token.VALUE_STRING) {
            inputs.add(parser.text());
        } else if (token == Token.START_OBJECT) {
            while ((token = parser.nextToken()) != Token.END_OBJECT) {
                if (token == Token.FIELD_NAME) {
                    currentFieldName = parser.currentName();
                    if (!ALLOWED_CONTENT_FIELD_NAMES.contains(currentFieldName)) {
                        throw new IllegalArgumentException("Unknown field name[" + currentFieldName + "], must be one of " + ALLOWED_CONTENT_FIELD_NAMES);
                    }
                } else if (token == Token.VALUE_STRING) {
                    if (Fields.CONTENT_FIELD_NAME_INPUT.equals(currentFieldName)) {
                        inputs.add(parser.text());
                    } else if (Fields.CONTENT_FIELD_NAME_WEIGHT.equals(currentFieldName)) {
                        Number weightValue;
                        try {
                            weightValue = Long.parseLong(parser.text());
                        } catch (NumberFormatException e) {
                            throw new IllegalArgumentException("Weight must be a string representing a numeric value, but was [" + parser.text() + "]");
                        }
                        checkWeight(weightValue.longValue());// always parse a long to make sure we don't get overflow
                        weight = weightValue.intValue();
                    }
                } else if (token == Token.VALUE_NUMBER) {
                    if (Fields.CONTENT_FIELD_NAME_WEIGHT.equals(currentFieldName)) {
                        NumberType numberType = parser.numberType();
                        if (NumberType.LONG != numberType && NumberType.INT != numberType) {
                            throw new IllegalArgumentException("Weight must be an integer, but was [" + parser.numberValue() + "]");
                        }
                        checkWeight(parser.longValue()); // always parse a long to make sure we don't get overflow
                        weight = parser.intValue();
                    }
                } else if (token == Token.START_ARRAY) {
                    if (Fields.CONTENT_FIELD_NAME_INPUT.equals(currentFieldName)) {
                        while ((token = parser.nextToken()) != Token.END_ARRAY) {
                            inputs.add(parser.text());
                        }
                    } else if (Fields.CONTENT_FIELD_NAME_CONTEXTS.equals(currentFieldName)) {
                        if (fieldType().hasContextMappings() == false) {
                            throw new IllegalArgumentException("Supplied context(s) to a non context enabled field: [" + fieldType().names().fullName() + "]");
                        }
                        addContexts(contextsMap, parseContext(contextMappings, parseContext, parser));
                    }
                } else if (token == Token.START_OBJECT) {
                    if (Fields.CONTENT_FIELD_NAME_CONTEXTS.equals(currentFieldName)) {
                        if (fieldType().hasContextMappings() == false) {
                            throw new IllegalArgumentException("Supplied context(s) to a non context enabled field: [" + fieldType().names().fullName() + "]");
                        }
                        addContexts(contextsMap, parseContext(contextMappings, parseContext, parser));
                    }
                }
            }
        } else {
            throw new ElasticsearchParseException("failed to parse expected text or object got" + token.name());
        }
        completionInputs.add(inputs, weight, contextsMap);
    }

    @Override
    public XContentBuilder toXContent(XContentBuilder builder, Params params) throws IOException {
        builder.startObject(simpleName())
                .field(Fields.TYPE.getPreferredName(), CONTENT_TYPE);
        builder.field(Fields.ANALYZER.getPreferredName(), fieldType().indexAnalyzer().name());
        if (fieldType().indexAnalyzer().name().equals(fieldType().searchAnalyzer().name()) == false) {
            builder.field(Fields.SEARCH_ANALYZER.getPreferredName(), fieldType().searchAnalyzer().name());
        }
        CompletionAnalyzer analyzer = (CompletionAnalyzer) fieldType().indexAnalyzer().analyzer();
        builder.field(Fields.PRESERVE_SEPARATORS.getPreferredName(), analyzer.preserveSep());
        builder.field(Fields.PRESERVE_POSITION_INCREMENTS.getPreferredName(), analyzer.preservePositionIncrements());
        builder.field(Fields.MAX_INPUT_LENGTH.getPreferredName(), this.maxInputLength);

        if (fieldType().hasContextMappings()) {
            builder.startArray(Fields.CONTEXTS.getPreferredName());
            fieldType().getContextMappings().toXContent(builder, params);
            builder.endArray();
        }

        multiFields.toXContent(builder, params);
        return builder.endObject();
    }

    @Override
    protected void parseCreateField(ParseContext context, List<Field> fields) throws IOException {
        // no-op
    }

    @Override
    protected String contentType() {
        return CONTENT_TYPE;
    }

    @Override
    public void merge(Mapper mergeWith, MergeResult mergeResult) throws MergeMappingException {
        super.merge(mergeWith, mergeResult);
        CompletionFieldMapper fieldMergeWith = (CompletionFieldMapper) mergeWith;
        if (!mergeResult.simulate()) {
            this.maxInputLength = fieldMergeWith.maxInputLength;
        }
    }

    private static void addContexts(Map<String, Set<CharSequence>> contextsMap, Map<String, Set<CharSequence>> partialContextsMap) {
        for (Map.Entry<String, Set<CharSequence>> context : partialContextsMap.entrySet()) {
            Set<CharSequence> contexts = contextsMap.get(context.getKey());
            if (contexts == null) {
                contexts = context.getValue();
            } else {
                contexts.addAll(context.getValue());
            }
            contextsMap.put(context.getKey(), contexts);
        }
    }

    private static class CompletionInputs implements Iterable<Map.Entry<String, CompletionInputs.CompletionInputMetaData>> {
        Map<String, CompletionInputMetaData> inputs = Maps.newHashMapWithExpectedSize(4);

        static class CompletionInputMetaData {
            public final Map<String, Set<CharSequence>> contexts;
            public final int weight;

            CompletionInputMetaData(Map<String, Set<CharSequence>> contexts, int weight) {
                this.contexts = contexts;
                this.weight = weight;
            }
        }

        void add(Set<String> inputs, int weight, Map<String, Set<CharSequence>> contexts) {
            for (String input : inputs) {
                add(input, weight, contexts);
            }
        }

        void add(String input, int weight, Map<String, Set<CharSequence>> contexts) {
            if (inputs.containsKey(input)) {
                if (inputs.get(input).weight < weight) {
                    inputs.put(input, new CompletionInputMetaData(contexts, weight));
                }
            } else {
                inputs.put(input, new CompletionInputMetaData(contexts, weight));
            }
        }

        @Override
        public Iterator<Map.Entry<String, CompletionInputMetaData>> iterator() {
            return inputs.entrySet().iterator();
        }
    }

    public static int correctSubStringLen(String input, int len) {
        if (Character.isHighSurrogate(input.charAt(len - 1))) {
            assert input.length() >= len + 1 && Character.isLowSurrogate(input.charAt(len));
            return len + 1;
        }
        return len;
    }

    private static void checkWeight(Number weight) {
        if (weight.longValue() < 0 || weight.longValue() > Integer.MAX_VALUE) {
            throw new IllegalArgumentException("Weight must be in the interval [0..2147483647], but was [" + weight + "]");
        }
    }

}<|MERGE_RESOLUTION|>--- conflicted
+++ resolved
@@ -40,19 +40,7 @@
 import org.elasticsearch.search.suggest.completion.context.ContextMappingsParser;
 
 import java.io.IOException;
-<<<<<<< HEAD
-
 import java.util.*;
-=======
-import java.util.ArrayList;
-import java.util.Iterator;
-import java.util.List;
-import java.util.Locale;
-import java.util.Map;
-import java.util.Objects;
-import java.util.Set;
-import java.util.SortedMap;
->>>>>>> 41e10df2
 
 import static org.elasticsearch.index.mapper.MapperBuilders.completionField;
 import static org.elasticsearch.index.mapper.core.TypeParsers.parseMultiField;
@@ -251,22 +239,20 @@
         @Override
         public boolean equals(Object o) {
             if (this == o) return true;
-            if (!(o instanceof CompletionFieldType)) return false;
+            if (o == null || getClass() != o.getClass()) return false;
             if (!super.equals(o)) return false;
-            CompletionFieldType fieldType = (CompletionFieldType) o;
-            return analyzingSuggestLookupProvider.getPreserveSep() == fieldType.analyzingSuggestLookupProvider.getPreserveSep() &&
-                analyzingSuggestLookupProvider.getPreservePositionsIncrements() == fieldType.analyzingSuggestLookupProvider.getPreservePositionsIncrements() &&
-                analyzingSuggestLookupProvider.hasPayloads() == fieldType.analyzingSuggestLookupProvider.hasPayloads() &&
-                Objects.equals(getContextMapping(), fieldType.getContextMapping());
+
+            CompletionFieldType that = (CompletionFieldType) o;
+
+            return !(contextMappings != null ? !contextMappings.equals(that.contextMappings) : that.contextMappings != null);
+
         }
 
         @Override
         public int hashCode() {
-            return Objects.hash(super.hashCode(),
-                analyzingSuggestLookupProvider.getPreserveSep(),
-                analyzingSuggestLookupProvider.getPreservePositionsIncrements(),
-                analyzingSuggestLookupProvider.hasPayloads(),
-                getContextMapping());
+            int result = super.hashCode();
+            result = 31 * result + (contextMappings != null ? contextMappings.hashCode() : 0);
+            return result;
         }
 
         @Override
@@ -283,47 +269,19 @@
         public void checkCompatibility(MappedFieldType fieldType, List<String> conflicts, boolean strict) {
             super.checkCompatibility(fieldType, conflicts, strict);
             CompletionFieldType other = (CompletionFieldType)fieldType;
-<<<<<<< HEAD
             CompletionAnalyzer analyzer = (CompletionAnalyzer) indexAnalyzer().analyzer();
             CompletionAnalyzer otherAnalyzer = (CompletionAnalyzer) other.indexAnalyzer().analyzer();
 
             if (analyzer.preservePositionIncrements() != otherAnalyzer.preservePositionIncrements()) {
-                conflicts.add("mapper [" + names().fullName() + "] has different 'preserve_position_increments' values");
+                conflicts.add("mapper [" + names().fullName() + "] has different [preserve_position_increments] values");
             }
             if (analyzer.preserveSep() != otherAnalyzer.preserveSep()) {
-                conflicts.add("mapper [" + names().fullName() + "] has different 'preserve_separators' values");
+                conflicts.add("mapper [" + names().fullName() + "] has different [preserve_separators] values");
             }
             if (hasContextMappings() != other.hasContextMappings()) {
-                conflicts.add("mapper [" + names().fullName() + "] has different context mapping");
+                conflicts.add("mapper [" + names().fullName() + "] has different [context mappings]");
             } else if (hasContextMappings() && contextMappings.equals(other.contextMappings) == false) {
-                conflicts.add("mapper [" + names().fullName() + "] has different 'context_mappings' values");
-=======
-            if (analyzingSuggestLookupProvider.hasPayloads() != other.analyzingSuggestLookupProvider.hasPayloads()) {
-                conflicts.add("mapper [" + names().fullName() + "] has different [payload] values");
-            }
-            if (analyzingSuggestLookupProvider.getPreservePositionsIncrements() != other.analyzingSuggestLookupProvider.getPreservePositionsIncrements()) {
-                conflicts.add("mapper [" + names().fullName() + "] has different [preserve_position_increments] values");
-            }
-            if (analyzingSuggestLookupProvider.getPreserveSep() != other.analyzingSuggestLookupProvider.getPreserveSep()) {
-                conflicts.add("mapper [" + names().fullName() + "] has different [preserve_separators] values");
-            }
-            if(!ContextMapping.mappingsAreEqual(getContextMapping(), other.getContextMapping())) {
-                conflicts.add("mapper [" + names().fullName() + "] has different [context_mapping] values");
-            }
-        }
-
-        public void setProvider(AnalyzingCompletionLookupProvider provider) {
-            checkIfFrozen();
-            this.analyzingSuggestLookupProvider = provider;
-        }
-
-        public synchronized PostingsFormat postingsFormat(PostingsFormat in) {
-            if (in instanceof Completion090PostingsFormat) {
-                throw new IllegalStateException("Double wrapping of " + Completion090PostingsFormat.class);
-            }
-            if (postingsFormat == null) {
-                postingsFormat = new Completion090PostingsFormat(in, analyzingSuggestLookupProvider);
->>>>>>> 41e10df2
+                conflicts.add("mapper [" + names().fullName() + "] has different [context_mappings] values");
             }
         }
 
